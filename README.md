--- conflicted
+++ resolved
@@ -257,10 +257,21 @@
 - **Tailwind CSS** for the beautiful styling framework
 - **Lucide React** for the beautiful icons
 - **All contributors** who helped make this project better
-<<<<<<< HEAD
-
----
-
-</div>
-=======
->>>>>>> 65dc9f45
+
+---
+
+## 📞 Support
+
+- **🐛 Bug Reports**: [GitHub Issues](https://github.com/yourusername/ai-study-assistant/issues)
+- **💬 Discussions**: [GitHub Discussions](https://github.com/yourusername/ai-study-assistant/discussions)
+- **📧 Email**: your.email@example.com
+
+---
+
+<div align="center">
+
+**⭐ Star this repository if you found it helpful!**
+
+Made with ❤️ by [Your Name](https://github.com/yourusername)
+
+</div>